--- conflicted
+++ resolved
@@ -29,21 +29,10 @@
  * Please DO NOT ATTEMPT TO MODIFY this code directly.
  */
 record Trace(
-<<<<<<< HEAD
-    {{#each registers}}
-    @JsonProperty("{{ this.corset_name }}") List<{{ this.tupe }}> {{ this.java_name }}{{#unless @last}},{{/unless}}{{#if @last}}) { {{/if}}
-    {{/each}}
-  static TraceBuilder builder() {
-=======
   {{#each registers}}
   @JsonProperty("{{ this.corset_name }}") List<{{ this.tupe }}> {{ this.java_name }}{{#unless @last}},{{/unless}}{{#if @last}}) { {{/if}}
   {{/each}}
-  {{#each constants}}
-  public static final BigInteger {{ this.name }} = new BigInteger("{{ this.value }}");
-  {{/each}}
-
-  public static TraceBuilder builder() {
->>>>>>> 108d8806
+  static TraceBuilder builder() {
     return new TraceBuilder();
   }
 
@@ -95,34 +84,24 @@
     {{/unless}}
     {{/each}}
 
-<<<<<<< HEAD
     TraceBuilder validateRow() {
-=======
-    public void validateRow() {
->>>>>>> 108d8806
       {{#each registers}}
       if (!filled.get({{ this.id }})) {
         throw new IllegalStateException("{{ this.corset_name }} has not been filled");
       }
 
       {{/each}}
-<<<<<<< HEAD
+
       filled.clear();
 
       return this;
     }
-=======
-
-      filled.clear();
-    }
 
     public Trace build() {
-      if (!filled.is_empty()) {
-        throw new IllegalStateException("can not build trace with non-validated row");
+      if (!filled.isEmpty()) {
+        throw new IllegalStateException("Cannot build trace with a non-validated row.");
       }
->>>>>>> 108d8806
 
-    Trace build() {
       return new Trace(
         {{#each registers}}
         {{ this.java_name }}{{#unless @last}},{{/unless}}{{#if @last}});{{/if}}
