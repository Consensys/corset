--- conflicted
+++ resolved
@@ -466,26 +466,17 @@
                 i,
                 children
                     .iter()
-<<<<<<< HEAD
                     .zip(
                         child_backings
                             .iter()
                             .map(|v| v.get(i as isize, false, &cs.columns).unwrap())
                     )
-                    .map(|(k, v)| format!("{}: {}", k.pretty(), v.pretty()))
-=======
-                    .zip(child_cols.iter().map(|c| c[i].pretty()))
-                    .map(|(handle, value)| format!("{}: {}", handle.pretty(), value))
->>>>>>> 2d678285
+                    .map(|(handle, value)| format!("{}: {}", handle.pretty(), value.pretty()))
                     .collect::<Vec<_>>()
                     .join("\n"),
                 parents
                     .iter()
-<<<<<<< HEAD
-                    .map(|k| k.pretty())
-=======
-                    .map(|handle| format!("{}", handle.pretty()))
->>>>>>> 2d678285
+                    .map(|handle| handle.pretty())
                     .collect::<Vec<_>>()
                     .join(", ")
             );
