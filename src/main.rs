--- conflicted
+++ resolved
@@ -22,7 +22,8 @@
     #[clap(
         short = 'o',
         long = "out",
-        help = "If set, write the result to this file"
+        help = "If set, write the result to this file",
+        global = true
     )]
     out_file: Option<String>,
 
@@ -94,14 +95,13 @@
             (false, BufWriter::new(Box::new(stdout.lock())))
         };
 
-<<<<<<< HEAD
     match &args.command {
         Commands::Go {
             fname,
             package,
             columns_assignment,
         } => {
-            let go_exporter = transpilers::go::GoExporter {
+            let mut go_exporter = transpilers::go::GoExporter {
                 fname: fname.clone(),
                 package: package.clone(),
             };
@@ -122,29 +122,10 @@
             }
         }
         Commands::Latex {} => {
-            transpilers::latex::LatexExporter.render(&ast, out)?;
+            let mut latex_exporter = transpilers::latex::LatexExporter::default();
+            latex_exporter.render(&ast, out)?
         }
     }
-=======
-    let mut latex_exporter = transpilers::latex::LatexExporter::default();
-    latex_exporter.render(&ast, out)?;
-
-    // go_exporter.render(&constraints.constraints, out)?;
-    // if out_to_file {
-    //     print!("Running gofmt... ");
-    //     let output = std::process::Command::new("gofmt")
-    //         .args(["-w", args.out_file.as_ref().unwrap()])
-    //         .output()
-    //         .expect("failed to execute process");
-    //     if output.status.success() {
-    //         println!("done.");
-    //     } else {
-    //         println!("failed:");
-    //         println!("STDOUT:\n{}", std::str::from_utf8(&output.stdout).unwrap());
-    //         println!("STDERR:\n{}", std::str::from_utf8(&output.stderr).unwrap());
-    //     }
-    // }
->>>>>>> 3ebc406a
 
     Ok(())
 }